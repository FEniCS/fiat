# Copyright (C) 2008-2012 Robert C. Kirby (Texas Tech University)
#
# This file is part of FIAT.
#
# FIAT is free software: you can redistribute it and/or modify
# it under the terms of the GNU Lesser General Public License as published by
# the Free Software Foundation, either version 3 of the License, or
# (at your option) any later version.
#
# FIAT is distributed in the hope that it will be useful,
# but WITHOUT ANY WARRANTY; without even the implied warranty of
# MERCHANTABILITY or FITNESS FOR A PARTICULAR PURPOSE. See the
# GNU Lesser General Public License for more details.
#
# You should have received a copy of the GNU Lesser General Public License
# along with FIAT. If not, see <http://www.gnu.org/licenses/>.

from __future__ import absolute_import
from __future__ import print_function

from FIAT import hermite, reference_element
import numpy

if __name__ == '__main__':

    # Let's set up the reference triangle and another one
    Khat = reference_element.UFCTriangle()

<<<<<<< HEAD
    newverts = ((-1.0, 0.0), (1.0, 0.0), (0.0, 1.0))
    newtop = Khat.get_topology()

    K = reference_element.ReferenceElement(reference_element.TRIANGLE,
                                           newvertsnewtop )

    # Construct the affine mapping between them
    A, b = reference_element.make_affine_mapping(K.get_vertices(),
                                             Khat.get_vertices())

    # build the Hermite element on the two triangles
    Hhat = hermite.CubicHermite( Khat )
    H = hermite.CubicHermite( K )
=======
K = reference_element.ReferenceElement(reference_element.TRIANGLE,
                                       newverts,
                                       newtop)

# Construct the affine mapping between them
A, b = reference_element.make_affine_mapping(K.get_vertices(),
                                             Khat.get_vertices())

# build the Hermite element on the two triangles
Hhat = hermite.CubicHermite(Khat)
H = hermite.CubicHermite(K)

# get some points on each triangle
pts_hat = Khat.make_lattice(6)
pts = K.make_lattice(6)
>>>>>>> c84d5ce8

    # get some points on each triangle
    pts_hat = Khat.make_lattice( 6  )
    pts = K.make_lattice( 6 )

<<<<<<< HEAD
    # as a sanity check on the affine mapping, make sure
    # pts map to pts_hat

    for i in range( len( pts ) ):
        if not numpy.allclose( pts_hat[i], numpy.dot(A, pts[i]) + b):
            print("barf")

            # Tabulate the Hermite basis on each triangle
            Hhat_tabulated = Hhat.get_nodal_basis().tabulate_new( pts_hat )
            H_tabulated = H.get_nodal_basis().tabulate_new( pts )

            # transform:
            M = numpy.zeros( (10, 10), "d" )

            Ainv = numpy.linalg.inv( A )
=======
for i in range(len(pts)):
    if not numpy.allclose(pts_hat[i], numpy.dot(A, pts[i]) + b):
        print("barf")

# Tabulate the Hermite basis on each triangle
Hhat_tabulated = Hhat.get_nodal_basis().tabulate_new(pts_hat)
H_tabulated = H.get_nodal_basis().tabulate_new(pts)

# transform:
M = numpy.zeros((10, 10), "d")

Ainv = numpy.linalg.inv(A)

# entries for point values are easy
M[0, 0] = 1.0
M[3, 3] = 1.0
M[6, 6] = 1.0
M[9, 9] = 1.0
M[1:3, 1:3] = numpy.transpose(Ainv)
M[4:6, 4:6] = numpy.transpose(Ainv)
M[7:9, 7:9] = numpy.transpose(Ainv)
# entries for rest are Jacobian
>>>>>>> c84d5ce8

    # entries for point values are easy
    M[0, 0] = 1.0
    M[3, 3] = 1.0
    M[6, 6] = 1.0
    M[9, 9] = 1.0
    M[1:3, 1:3] = numpy.transpose( Ainv )
    M[4:6, 4:6] = numpy.transpose( Ainv )
    M[7:9, 7:9] = numpy.transpose( Ainv )
    # entries for rest are Jacobian

<<<<<<< HEAD
    print(numpy.max( numpy.abs( H_tabulated - numpy.dot( numpy.transpose( M ), Hhat_tabulated ) ) ))
=======
print(numpy.max(numpy.abs(H_tabulated - numpy.dot(numpy.transpose(M), Hhat_tabulated))))
>>>>>>> c84d5ce8
<|MERGE_RESOLUTION|>--- conflicted
+++ resolved
@@ -22,99 +22,53 @@
 import numpy
 
 if __name__ == '__main__':
-
     # Let's set up the reference triangle and another one
     Khat = reference_element.UFCTriangle()
 
-<<<<<<< HEAD
     newverts = ((-1.0, 0.0), (1.0, 0.0), (0.0, 1.0))
     newtop = Khat.get_topology()
 
     K = reference_element.ReferenceElement(reference_element.TRIANGLE,
-                                           newvertsnewtop )
+                                           newverts,
+                                           newtop)
 
     # Construct the affine mapping between them
     A, b = reference_element.make_affine_mapping(K.get_vertices(),
-                                             Khat.get_vertices())
+                                                 Khat.get_vertices())
 
     # build the Hermite element on the two triangles
-    Hhat = hermite.CubicHermite( Khat )
-    H = hermite.CubicHermite( K )
-=======
-K = reference_element.ReferenceElement(reference_element.TRIANGLE,
-                                       newverts,
-                                       newtop)
-
-# Construct the affine mapping between them
-A, b = reference_element.make_affine_mapping(K.get_vertices(),
-                                             Khat.get_vertices())
-
-# build the Hermite element on the two triangles
-Hhat = hermite.CubicHermite(Khat)
-H = hermite.CubicHermite(K)
-
-# get some points on each triangle
-pts_hat = Khat.make_lattice(6)
-pts = K.make_lattice(6)
->>>>>>> c84d5ce8
+    Hhat = hermite.CubicHermite(Khat)
+    H = hermite.CubicHermite(K)
 
     # get some points on each triangle
-    pts_hat = Khat.make_lattice( 6  )
-    pts = K.make_lattice( 6 )
+    pts_hat = Khat.make_lattice(6)
+    pts = K.make_lattice(6)
 
-<<<<<<< HEAD
     # as a sanity check on the affine mapping, make sure
     # pts map to pts_hat
 
-    for i in range( len( pts ) ):
-        if not numpy.allclose( pts_hat[i], numpy.dot(A, pts[i]) + b):
+    for i in range(len(pts)):
+        if not numpy.allclose(pts_hat[i], numpy.dot(A, pts[i]) + b):
             print("barf")
 
-            # Tabulate the Hermite basis on each triangle
-            Hhat_tabulated = Hhat.get_nodal_basis().tabulate_new( pts_hat )
-            H_tabulated = H.get_nodal_basis().tabulate_new( pts )
+    # Tabulate the Hermite basis on each triangle
+    Hhat_tabulated = Hhat.get_nodal_basis().tabulate_new(pts_hat)
+    H_tabulated = H.get_nodal_basis().tabulate_new(pts)
 
-            # transform:
-            M = numpy.zeros( (10, 10), "d" )
+    # transform:
+    M = numpy.zeros((10, 10), "d")
 
-            Ainv = numpy.linalg.inv( A )
-=======
-for i in range(len(pts)):
-    if not numpy.allclose(pts_hat[i], numpy.dot(A, pts[i]) + b):
-        print("barf")
-
-# Tabulate the Hermite basis on each triangle
-Hhat_tabulated = Hhat.get_nodal_basis().tabulate_new(pts_hat)
-H_tabulated = H.get_nodal_basis().tabulate_new(pts)
-
-# transform:
-M = numpy.zeros((10, 10), "d")
-
-Ainv = numpy.linalg.inv(A)
-
-# entries for point values are easy
-M[0, 0] = 1.0
-M[3, 3] = 1.0
-M[6, 6] = 1.0
-M[9, 9] = 1.0
-M[1:3, 1:3] = numpy.transpose(Ainv)
-M[4:6, 4:6] = numpy.transpose(Ainv)
-M[7:9, 7:9] = numpy.transpose(Ainv)
-# entries for rest are Jacobian
->>>>>>> c84d5ce8
+    Ainv = numpy.linalg.inv(A)
 
     # entries for point values are easy
     M[0, 0] = 1.0
     M[3, 3] = 1.0
     M[6, 6] = 1.0
     M[9, 9] = 1.0
-    M[1:3, 1:3] = numpy.transpose( Ainv )
-    M[4:6, 4:6] = numpy.transpose( Ainv )
-    M[7:9, 7:9] = numpy.transpose( Ainv )
+    M[1:3, 1:3] = numpy.transpose(Ainv)
+    M[4:6, 4:6] = numpy.transpose(Ainv)
+    M[7:9, 7:9] = numpy.transpose(Ainv)
     # entries for rest are Jacobian
 
-<<<<<<< HEAD
-    print(numpy.max( numpy.abs( H_tabulated - numpy.dot( numpy.transpose( M ), Hhat_tabulated ) ) ))
-=======
-print(numpy.max(numpy.abs(H_tabulated - numpy.dot(numpy.transpose(M), Hhat_tabulated))))
->>>>>>> c84d5ce8
+    print(numpy.max(numpy.abs(H_tabulated - numpy.dot(numpy.transpose(M),
+                                                      Hhat_tabulated))))