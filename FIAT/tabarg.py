# Copyright (C) 2008-2012 Robert C. Kirby (Texas Tech University)
#
# This file is part of FIAT.
#
# FIAT is free software: you can redistribute it and/or modify
# it under the terms of the GNU Lesser General Public License as published by
# the Free Software Foundation, either version 3 of the License, or
# (at your option) any later version.
#
# FIAT is distributed in the hope that it will be useful,
# but WITHOUT ANY WARRANTY; without even the implied warranty of
# MERCHANTABILITY or FITNESS FOR A PARTICULAR PURPOSE. See the
# GNU Lesser General Public License for more details.
#
# You should have received a copy of the GNU Lesser General Public License
# along with FIAT. If not, see <http://www.gnu.org/licenses/>.

from __future__ import absolute_import

from FIAT import argyris, reference_element

<<<<<<< HEAD
if __name__ == '__main__':

    degree = 5
    lattice_size = 10 * degree

    T = reference_element.DefaultTriangle()

    U = argyris.QuinticArgyris(T)
    pts = T.make_lattice( lattice_size )

    bfvals = U.get_nodal_basis().tabulate_new( pts )
    u0 = bfvals[0]
    fout = open("arg0.dat", "w")
    for i in range(len(pts)):
        fout.write("%s %s %s\n" % (pts[i][0], pts[i][1], u0[i]))
    fout.close()

    u1 = bfvals[1]
    fout = open("arg1.dat", "w")
    for i in range(len(pts)):
        fout.write("%s %s %s\n" % (pts[i][0], pts[i][1], u1[i]))
    fout.close()

    u2 = bfvals[3]
    fout = open("arg2.dat", "w")
    for i in range(len(pts)):
        fout.write("%s %s %s\n" % (pts[i][0], pts[i][1], u2[i]))
    fout.close()

    u3 = bfvals[18]
    fout = open("arg3.dat", "w")
    for i in range(len(pts)):
        fout.write("%s %s %s\n" % (pts[i][0], pts[i][1], u3[i]))
    fout.close()
=======
degree = 5
lattice_size = 10 * degree

T = reference_element.DefaultTriangle()

U = argyris.QuinticArgyris(T)
pts = T.make_lattice(lattice_size)

bfvals = U.get_nodal_basis().tabulate_new(pts)
u0 = bfvals[0]
fout = open("arg0.dat", "w")
for i in range(len(pts)):
    fout.write("%s %s %s\n" % (pts[i][0], pts[i][1], u0[i]))
fout.close()

u1 = bfvals[1]
fout = open("arg1.dat", "w")
for i in range(len(pts)):
    fout.write("%s %s %s\n" % (pts[i][0], pts[i][1], u1[i]))
fout.close()

u2 = bfvals[3]
fout = open("arg2.dat", "w")
for i in range(len(pts)):
    fout.write("%s %s %s\n" % (pts[i][0], pts[i][1], u2[i]))
fout.close()

u3 = bfvals[18]
fout = open("arg3.dat", "w")
for i in range(len(pts)):
    fout.write("%s %s %s\n" % (pts[i][0], pts[i][1], u3[i]))
fout.close()
>>>>>>> c84d5ce8
<|MERGE_RESOLUTION|>--- conflicted
+++ resolved
@@ -16,10 +16,8 @@
 # along with FIAT. If not, see <http://www.gnu.org/licenses/>.
 
 from __future__ import absolute_import
-
 from FIAT import argyris, reference_element
 
-<<<<<<< HEAD
 if __name__ == '__main__':
 
     degree = 5
@@ -28,9 +26,9 @@
     T = reference_element.DefaultTriangle()
 
     U = argyris.QuinticArgyris(T)
-    pts = T.make_lattice( lattice_size )
+    pts = T.make_lattice(lattice_size)
 
-    bfvals = U.get_nodal_basis().tabulate_new( pts )
+    bfvals = U.get_nodal_basis().tabulate_new(pts)
     u0 = bfvals[0]
     fout = open("arg0.dat", "w")
     for i in range(len(pts)):
@@ -53,38 +51,4 @@
     fout = open("arg3.dat", "w")
     for i in range(len(pts)):
         fout.write("%s %s %s\n" % (pts[i][0], pts[i][1], u3[i]))
-    fout.close()
-=======
-degree = 5
-lattice_size = 10 * degree
-
-T = reference_element.DefaultTriangle()
-
-U = argyris.QuinticArgyris(T)
-pts = T.make_lattice(lattice_size)
-
-bfvals = U.get_nodal_basis().tabulate_new(pts)
-u0 = bfvals[0]
-fout = open("arg0.dat", "w")
-for i in range(len(pts)):
-    fout.write("%s %s %s\n" % (pts[i][0], pts[i][1], u0[i]))
-fout.close()
-
-u1 = bfvals[1]
-fout = open("arg1.dat", "w")
-for i in range(len(pts)):
-    fout.write("%s %s %s\n" % (pts[i][0], pts[i][1], u1[i]))
-fout.close()
-
-u2 = bfvals[3]
-fout = open("arg2.dat", "w")
-for i in range(len(pts)):
-    fout.write("%s %s %s\n" % (pts[i][0], pts[i][1], u2[i]))
-fout.close()
-
-u3 = bfvals[18]
-fout = open("arg3.dat", "w")
-for i in range(len(pts)):
-    fout.write("%s %s %s\n" % (pts[i][0], pts[i][1], u3[i]))
-fout.close()
->>>>>>> c84d5ce8
+    fout.close()