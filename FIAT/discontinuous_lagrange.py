--- conflicted
+++ resolved
@@ -49,18 +49,11 @@
 
 class HigherOrderDiscontinuousLagrange( finite_element.FiniteElement ):
     """The discontinuous Lagrange finite element.  It is what it is."""
-<<<<<<< HEAD
     def __init__( self , ref_el , degree ):
-        poly_set = polynomial_set.ONPolynomialSet( ref_el , degree )
-        dual = DiscontinuousLagrangeDualSet( ref_el , degree )
-        formdegree = ref_el.get_spatial_dimension() # n-form
-        finite_element.FiniteElement.__init__( self , poly_set , dual , degree , formdegree )
-=======
-    def __init__( self, ref_el, degree ):
         poly_set = polynomial_set.ONPolynomialSet( ref_el, degree )
         dual = DiscontinuousLagrangeDualSet( ref_el, degree )
-        finite_element.FiniteElement.__init__( self, poly_set, dual, degree )
->>>>>>> d88253e1
+        formdegree = ref_el.get_spatial_dimension() # n-form
+        finite_element.FiniteElement.__init__( self, poly_set, dual, degree, formdegree )
 
 def DiscontinuousLagrange( ref_el, degree ):
     if degree == 0:
