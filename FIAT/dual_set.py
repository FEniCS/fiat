# Copyright (C) 2008-2012 Robert C. Kirby (Texas Tech University)
#
# This file is part of FIAT (https://www.fenicsproject.org)
#
# SPDX-License-Identifier:    LGPL-3.0-or-later

import numpy
import collections

from FIAT import polynomial_set


class DualSet(object):
    def __init__(self, nodes, ref_el, entity_ids):
        self.nodes = nodes
        self.ref_el = ref_el
        self.entity_ids = entity_ids

        # Compute the nodes on the closure of each sub_entity.
        self.entity_closure_ids = {}
        for dim, entities in ref_el.sub_entities.items():
            self.entity_closure_ids[dim] = {}

            for e, sub_entities in entities.items():
                ids = []

                for d, se in sub_entities:
                    ids += self.entity_ids[d][se]
                ids.sort()
                self.entity_closure_ids[d][e] = ids

    def get_nodes(self):
        return self.nodes

    def get_entity_closure_ids(self):
        return self.entity_closure_ids

    def get_entity_ids(self):
        return self.entity_ids

    def get_reference_element(self):
        return self.ref_el

    def to_riesz(self, poly_set):
        """This method gives the action of the entire dual set
        on each member of the expansion set underlying poly_set.
        Then, applying the linear functionals of the dual set to an
        arbitrary polynomial in poly_set is accomplished by matrix
        multiplication."""

        # This rather technical code queries the low-level information
        # for each functional to find out where it evaluates its
        # inputs and/or their derivatives.  Then, it tabulates the
        # expansion set one time for all the function values and
        # another for all of the derivatives.  This circumvents
        # needing to call the to_riesz method of each functional and
        # also limits the number of different calls to tabulate.

        tshape = self.nodes[0].target_shape
        num_nodes = len(self.nodes)
        es = poly_set.get_expansion_set()
        ed = poly_set.get_embedded_degree()
        num_exp = es.get_num_members(poly_set.get_embedded_degree())

        riesz_shape = tuple([num_nodes] + list(tshape) + [num_exp])

<<<<<<< HEAD
        self.matrix = numpy.zeros(riesz_shape, "d")

        # let's amalgamate the pt_dict and deriv_dicts of all the
        # functionals so we can tabulate the basis functions twice only
        # (once on pts and once on derivatives)

        # Need: dictionary mapping pts to which functionals they come from
        pts_to_ells = collections.OrderedDict()
        dpts_to_ells = collections.OrderedDict()

        for i, ell in enumerate(self.nodes):
            for pt in ell.pt_dict:
                if pt in pts_to_ells:
                    pts_to_ells[pt].append(i)
                else:
                    pts_to_ells[pt] = [i]

        for i, ell in enumerate(self.nodes):
            for pt in ell.deriv_dict:
                if pt in dpts_to_ells:
                    dpts_to_ells[pt].append(i)
                else:
                    dpts_to_ells[pt] = [i]

        # Now tabulate
        pts = list(pts_to_ells.keys())
        expansion_values = es.tabulate(ed, pts)

        for j, pt in enumerate(pts):
            which_ells = pts_to_ells[pt]

            for k in which_ells:
                pt_dict = self.nodes[k].pt_dict
                wc_list = pt_dict[pt]

                for i in range(num_exp):
                    for (w, c) in wc_list:
                        self.matrix[k][c][i] += w*expansion_values[i, j]

        max_deriv_order = max([ell.max_deriv_order for ell in self.nodes])
        if max_deriv_order > 0:
            dpts = list(dpts_to_ells.keys())
            # It's easiest/most efficient to get derivatives of the
            # expansion set through the polynomial set interface.
            # This is creating a short-lived set to do just this.
            expansion = polynomial_set.ONPolynomialSet(self.ref_el, ed)
            dexpansion_values = expansion.tabulate(dpts, max_deriv_order)

            for j, pt in enumerate(dpts):
                which_ells = dpts_to_ells[pt]

                for k in which_ells:
                    dpt_dict = self.nodes[k].deriv_dict
                    wac_list = dpt_dict[pt]

                    for i in range(num_exp):
                        for (w, alpha, c) in wac_list:
                            self.matrix[k][c][i] += w*dexpansion_values[alpha][i, j]

        return self.matrix
=======
        self.mat = numpy.zeros(riesz_shape, "d")

        for i in range(len(self.nodes)):
            self.mat[i][:] = self.nodes[i].to_riesz(poly_set)

        return self.mat


def make_entity_closure_ids(ref_el, entity_ids):
    entity_closure_ids = {}
    for dim, entities in ref_el.sub_entities.items():
        entity_closure_ids[dim] = {}

        for e, sub_entities in entities.items():
            ids = []

            for d, se in sub_entities:
                ids += entity_ids[d][se]
            ids.sort()
            entity_closure_ids[d][e] = ids

    return entity_closure_ids
>>>>>>> a8c4d489
<|MERGE_RESOLUTION|>--- conflicted
+++ resolved
@@ -64,7 +64,6 @@
 
         riesz_shape = tuple([num_nodes] + list(tshape) + [num_exp])
 
-<<<<<<< HEAD
         self.matrix = numpy.zeros(riesz_shape, "d")
 
         # let's amalgamate the pt_dict and deriv_dicts of all the
@@ -125,13 +124,15 @@
                             self.matrix[k][c][i] += w*dexpansion_values[alpha][i, j]
 
         return self.matrix
-=======
-        self.mat = numpy.zeros(riesz_shape, "d")
 
-        for i in range(len(self.nodes)):
-            self.mat[i][:] = self.nodes[i].to_riesz(poly_set)
+    # ======= old version
 
-        return self.mat
+#         self.mat = numpy.zeros(riesz_shape, "d")
+
+#         for i in range(len(self.nodes)):
+#             self.mat[i][:] = self.nodes[i].to_riesz(poly_set)
+
+#         return self.mat
 
 
 def make_entity_closure_ids(ref_el, entity_ids):
@@ -147,5 +148,4 @@
             ids.sort()
             entity_closure_ids[d][e] = ids
 
-    return entity_closure_ids
->>>>>>> a8c4d489
+    return entity_closure_ids